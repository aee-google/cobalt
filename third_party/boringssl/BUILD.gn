--- conflicted
+++ resolved
@@ -11,15 +11,6 @@
 import("BUILD.generated.gni")
 import("BUILD.generated_tests.gni")
 
-<<<<<<< HEAD
-if (is_starboard && is_starboardized_toolchain) {
-  declare_args() {
-    openssl_config_path = "$boringssl_root/config/starboard"
-  }
-} else {
-  declare_args() {
-    openssl_config_path = "$boringssl_root/config/native_target"
-=======
 # Config for us and everybody else depending on BoringSSL.
 config("external_config") {
   include_dirs = [ "src/include" ]
@@ -32,7 +23,6 @@
     } else if (is_native_target_build) {
       include_dirs += [ "src/config/native_target" ]
     }
->>>>>>> 4dab6715
   }
 }
 
@@ -52,21 +42,6 @@
     "BORINGSSL_NO_STATIC_INITIALIZER",
     "OPENSSL_SMALL",
   ]
-<<<<<<< HEAD
-  if (!is_starboard || !is_win) {
-    cflags = [
-      "-fPIC",
-      "-fvisibility=hidden",
-    ]
-    cflags_c = [
-      "-Wno-bad-function-cast",
-    ]
-  }
-  ldflags = [ "-fPIC" ]
-  include_dirs = [ "." ]
-
-=======
->>>>>>> 4dab6715
   if (is_starboard) {
     defines += [
       "NO_SYS_PARAM_H",
@@ -492,9 +467,9 @@
   }
 }
 
-group("boringssl") {
-  all_dependent_configs = [ ":external_config" ]
-  public_deps = [
-  ":crypto"
-  ]
-}+# group("boringssl") {
+#   all_dependent_configs = [ ":external_config" ]
+#   public_deps = [
+#   ":crypto"
+#   ]
+# }