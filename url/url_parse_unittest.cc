// Copyright 2013 The Chromium Authors
// Use of this source code is governed by a BSD-style license that can be
// found in the LICENSE file.

#include <stddef.h>

#include "testing/gtest/include/gtest/gtest.h"
#include "url/third_party/mozilla/url_parse.h"

<<<<<<< HEAD
=======
#if defined(STARBOARD)
#include "starboard/common/string.h"
#include "starboard/types.h"
#endif

>>>>>>> 4dab6715
// Interesting IE file:isms...
//
//  file:/foo/bar              file:///foo/bar
//      The result here seems totally invalid!?!? This isn't UNC.
//
//  file:/
//  file:// or any other number of slashes
//      IE6 doesn't do anything at all if you click on this link. No error:
//      nothing. IE6's history system seems to always color this link, so I'm
//      guessing that it maps internally to the empty URL.
//
//  C:\                        file:///C:/
//  /                          file:///C:/
//  /foo                       file:///C:/foo
//      Interestingly, IE treats "/" as an alias for "c:\", which makes sense,
//      but is weird to think about on Windows.
//
//  file:foo/                  file:foo/  (invalid?!?!?)
//  file:/foo/                 file:///foo/  (invalid?!?!?)
//  file://foo/                file://foo/   (UNC to server "foo")
//  file:///foo/               file:///foo/  (invalid)
//  file:////foo/              file://foo/   (UNC to server "foo")
//      Any more than four slashes is also treated as UNC.
//
//  file:C:/                   file://C:/
//  file:/C:/                  file://C:/
//      The number of slashes after "file:" don't matter if the thing following
//      it looks like an absolute drive path. Also, slashes and backslashes are
//      equally valid here.

namespace url {
namespace {

// Used for regular URL parse cases.
struct URLParseCase {
  const char* input;

  const char* scheme;
  const char* username;
  const char* password;
  const char* host;
  int port;
  const char* path;
  const char* query;
  const char* ref;
};

// Simpler version of URLParseCase for testing path URLs.
struct PathURLParseCase {
  const char* input;

  const char* scheme;
  const char* path;
};

// Simpler version of URLParseCase for testing mailto URLs.
struct MailtoURLParseCase {
  const char* input;

  const char* scheme;
  const char* path;
  const char* query;
};

// More complicated version of URLParseCase for testing filesystem URLs.
struct FileSystemURLParseCase {
  const char* input;

  const char* inner_scheme;
  const char* inner_username;
  const char* inner_password;
  const char* inner_host;
  int inner_port;
  const char* inner_path;
  const char* path;
  const char* query;
  const char* ref;
};

bool ComponentMatches(const char* input,
                      const char* reference,
                      const Component& component) {
  // Check that the -1 sentinel is the only allowed negative value.
  EXPECT_TRUE(component.is_valid() || component.len == -1);

  // Begin should be valid.
  EXPECT_LE(0, component.begin);

  // A NULL reference means the component should be nonexistent.
  if (!reference)
    return component.len == -1;
  if (!component.is_valid())
    return false;  // Reference is not NULL but we don't have anything

  if (strlen(reference) != static_cast<size_t>(component.len))
    return false;  // Lengths don't match

  // Now check the actual characters.
  return strncmp(reference, &input[component.begin], component.len) == 0;
}

void ExpectInvalidComponent(const Component& component) {
  EXPECT_EQ(0, component.begin);
  EXPECT_EQ(-1, component.len);
}

// Parsed ----------------------------------------------------------------------

TEST(URLParser, Length) {
  const char* length_cases[] = {
      // One with everything in it.
    "http://user:pass@host:99/foo?bar#baz",
      // One with nothing in it.
    "",
      // Working backwards, let's start taking off stuff from the full one.
    "http://user:pass@host:99/foo?bar#",
    "http://user:pass@host:99/foo?bar",
    "http://user:pass@host:99/foo?",
    "http://user:pass@host:99/foo",
    "http://user:pass@host:99/",
    "http://user:pass@host:99",
    "http://user:pass@host:",
    "http://user:pass@host",
    "http://host",
    "http://user@",
    "http:",
  };
  for (size_t i = 0; i < std::size(length_cases); i++) {
    int true_length = static_cast<int>(strlen(length_cases[i]));

    Parsed parsed;
    ParseStandardURL(length_cases[i], true_length, &parsed);

    EXPECT_EQ(true_length, parsed.Length());
  }
}

TEST(URLParser, CountCharactersBefore) {
  struct CountCase {
    const char* url;
    Parsed::ComponentType component;
    bool include_delimiter;
    int expected_count;
  } count_cases[] = {
  // Test each possibility in the case where all components are present.
  //    0         1         2
  //    0123456789012345678901
    {"http://u:p@h:8/p?q#r", Parsed::SCHEME, true, 0},
    {"http://u:p@h:8/p?q#r", Parsed::SCHEME, false, 0},
    {"http://u:p@h:8/p?q#r", Parsed::USERNAME, true, 7},
    {"http://u:p@h:8/p?q#r", Parsed::USERNAME, false, 7},
    {"http://u:p@h:8/p?q#r", Parsed::PASSWORD, true, 9},
    {"http://u:p@h:8/p?q#r", Parsed::PASSWORD, false, 9},
    {"http://u:p@h:8/p?q#r", Parsed::HOST, true, 11},
    {"http://u:p@h:8/p?q#r", Parsed::HOST, false, 11},
    {"http://u:p@h:8/p?q#r", Parsed::PORT, true, 12},
    {"http://u:p@h:8/p?q#r", Parsed::PORT, false, 13},
    {"http://u:p@h:8/p?q#r", Parsed::PATH, false, 14},
    {"http://u:p@h:8/p?q#r", Parsed::PATH, true, 14},
    {"http://u:p@h:8/p?q#r", Parsed::QUERY, true, 16},
    {"http://u:p@h:8/p?q#r", Parsed::QUERY, false, 17},
    {"http://u:p@h:8/p?q#r", Parsed::REF, true, 18},
    {"http://u:p@h:8/p?q#r", Parsed::REF, false, 19},
      // Now test when the requested component is missing.
    {"http://u:p@h:8/p?", Parsed::REF, true, 17},
    {"http://u:p@h:8/p?q", Parsed::REF, true, 18},
    {"http://u:p@h:8/p#r", Parsed::QUERY, true, 16},
    {"http://u:p@h:8#r", Parsed::PATH, true, 14},
    {"http://u:p@h/", Parsed::PORT, true, 12},
    {"http://u:p@/", Parsed::HOST, true, 11},
      // This case is a little weird. It will report that the password would
      // start where the host begins. This is arguably correct, although you
      // could also argue that it should start at the '@' sign. Doing it
      // starting with the '@' sign is actually harder, so we don't bother.
    {"http://u@h/", Parsed::PASSWORD, true, 9},
    {"http://h/", Parsed::USERNAME, true, 7},
    {"http:", Parsed::USERNAME, true, 5},
    {"", Parsed::SCHEME, true, 0},
      // Make sure a random component still works when there's nothing there.
    {"", Parsed::REF, true, 0},
      // File URLs are special with no host, so we test those.
    {"file:///c:/foo", Parsed::USERNAME, true, 7},
    {"file:///c:/foo", Parsed::PASSWORD, true, 7},
    {"file:///c:/foo", Parsed::HOST, true, 7},
    {"file:///c:/foo", Parsed::PATH, true, 7},
  };
  for (size_t i = 0; i < std::size(count_cases); i++) {
    int length = static_cast<int>(strlen(count_cases[i].url));

    // Simple test to distinguish file and standard URLs.
    Parsed parsed;
    if (length > 0 && count_cases[i].url[0] == 'f')
      ParseFileURL(count_cases[i].url, length, &parsed);
    else
      ParseStandardURL(count_cases[i].url, length, &parsed);

    int chars_before = parsed.CountCharactersBefore(
        count_cases[i].component, count_cases[i].include_delimiter);
    EXPECT_EQ(count_cases[i].expected_count, chars_before);
  }
}

// Standard --------------------------------------------------------------------

// Input                               Scheme  Usrname Passwd     Host         Port Path       Query        Ref
// ------------------------------------ ------- ------- ---------- ------------ --- ---------- ------------ -----
static URLParseCase cases[] = {
  // Regular URL with all the parts
{"http://user:pass@foo:21/bar;par?b#c", "http", "user", "pass",    "foo",       21, "/bar;par","b",          "c"},

  // Known schemes should lean towards authority identification
{"http:foo.com",                        "http", NULL,  NULL,      "foo.com",    -1, NULL,      NULL,        NULL},

  // Spaces!
{"\t   :foo.com   \n",                  "",     NULL,  NULL,      "foo.com",    -1, NULL,      NULL,        NULL},
{" foo.com  ",                          NULL,   NULL,  NULL,      "foo.com",    -1, NULL,      NULL,        NULL},
{"a:\t foo.com",                        "a",    NULL,  NULL,      "\t foo.com", -1, NULL,      NULL,        NULL},
{"http://f:21/ b ? d # e ",             "http", NULL,  NULL,      "f",          21, "/ b ",    " d ",       " e"},

  // Invalid port numbers should be identified and turned into -2, empty port
  // numbers should be -1. Spaces aren't allowed in port numbers
{"http://f:/c",                         "http", NULL,  NULL,      "f",          -1, "/c",      NULL,        NULL},
{"http://f:0/c",                        "http", NULL,  NULL,      "f",           0, "/c",      NULL,        NULL},
{"http://f:00000000000000/c",           "http", NULL,  NULL,      "f",           0, "/c",      NULL,        NULL},
{"http://f:00000000000000000000080/c",  "http", NULL,  NULL,      "f",          80, "/c",      NULL,        NULL},
{"http://f:b/c",                        "http", NULL,  NULL,      "f",          -2, "/c",      NULL,        NULL},
{"http://f: /c",                        "http", NULL,  NULL,      "f",          -2, "/c",      NULL,        NULL},
{"http://f:\n/c",                       "http", NULL,  NULL,      "f",          -2, "/c",      NULL,        NULL},
{"http://f:fifty-two/c",                "http", NULL,  NULL,      "f",          -2, "/c",      NULL,        NULL},
{"http://f:999999/c",                   "http", NULL,  NULL,      "f",          -2, "/c",      NULL,        NULL},
{"http://f: 21 / b ? d # e ",           "http", NULL,  NULL,      "f",          -2, "/ b ",    " d ",       " e"},

  // Creative URLs missing key elements
{"",                                    NULL,   NULL,  NULL,      NULL,         -1, NULL,      NULL,        NULL},
{"  \t",                                NULL,   NULL,  NULL,      NULL,         -1, NULL,      NULL,        NULL},
{":foo.com/",                           "",     NULL,  NULL,      "foo.com",    -1, "/",       NULL,        NULL},
{":foo.com\\",                          "",     NULL,  NULL,      "foo.com",    -1, "\\",      NULL,        NULL},
{":",                                   "",     NULL,  NULL,      NULL,         -1, NULL,      NULL,        NULL},
{":a",                                  "",     NULL,  NULL,      "a",          -1, NULL,      NULL,        NULL},
{":/",                                  "",     NULL,  NULL,      NULL,         -1, NULL,      NULL,        NULL},
{":\\",                                 "",     NULL,  NULL,      NULL,         -1, NULL,      NULL,        NULL},
{":#",                                  "",     NULL,  NULL,      NULL,         -1, NULL,      NULL,        ""},
{"#",                                   NULL,   NULL,  NULL,      NULL,         -1, NULL,      NULL,        ""},
{"#/",                                  NULL,   NULL,  NULL,      NULL,         -1, NULL,      NULL,        "/"},
{"#\\",                                 NULL,   NULL,  NULL,      NULL,         -1, NULL,      NULL,        "\\"},
{"#;?",                                 NULL,   NULL,  NULL,      NULL,         -1, NULL,      NULL,        ";?"},
{"?",                                   NULL,   NULL,  NULL,      NULL,         -1, NULL,      "",          NULL},
{"/",                                   NULL,   NULL,  NULL,      NULL,         -1, NULL,      NULL,        NULL},
{":23",                                 "",     NULL,  NULL,      "23",         -1, NULL,      NULL,        NULL},
{"/:23",                                "/",    NULL,  NULL,      "23",         -1, NULL,      NULL,        NULL},
{"//",                                  NULL,   NULL,  NULL,      NULL,         -1, NULL,      NULL,        NULL},
{"::",                                  "",     NULL,  NULL,      NULL,         -1, NULL,      NULL,        NULL},
{"::23",                                "",     NULL,  NULL,      NULL,         23, NULL,      NULL,        NULL},
{"foo://",                              "foo",  NULL,  NULL,      NULL,         -1, NULL,      NULL,        NULL},

  // Username/passwords and things that look like them
{"http://a:b@c:29/d",                   "http", "a",   "b",       "c",          29, "/d",      NULL,        NULL},
{"http::@c:29",                         "http", "",    "",        "c",          29, NULL,      NULL,        NULL},
  // ... "]" in the password field isn't allowed, but we tolerate it here...
{"http://&a:foo(b]c@d:2/",              "http", "&a",  "foo(b]c", "d",           2, "/",       NULL,        NULL},
{"http://::@c@d:2",                     "http", "",    ":@c",     "d",           2, NULL,      NULL,        NULL},
{"http://foo.com:b@d/",                 "http", "foo.com", "b",   "d",          -1, "/",       NULL,        NULL},

{"http://foo.com/\\@",                  "http", NULL,  NULL,      "foo.com",    -1, "/\\@",    NULL,        NULL},
{"http:\\\\foo.com\\",                  "http", NULL,  NULL,      "foo.com",    -1, "\\",      NULL,        NULL},
{"http:\\\\a\\b:c\\d@foo.com\\",        "http", NULL,  NULL,      "a",          -1, "\\b:c\\d@foo.com\\", NULL,   NULL},

  // Tolerate different numbers of slashes.
{"foo:/",                               "foo",  NULL,  NULL,      NULL,         -1, NULL,      NULL,        NULL},
{"foo:/bar.com/",                       "foo",  NULL,  NULL,      "bar.com",    -1, "/",       NULL,        NULL},
{"foo://///////",                       "foo",  NULL,  NULL,      NULL,         -1, NULL,      NULL,        NULL},
{"foo://///////bar.com/",               "foo",  NULL,  NULL,      "bar.com",    -1, "/",       NULL,        NULL},
{"foo:////://///",                      "foo",  NULL,  NULL,      NULL,         -1, "/////",   NULL,        NULL},

  // Raw file paths on Windows aren't handled by the parser.
{"c:/foo",                              "c",    NULL,  NULL,      "foo",        -1, NULL,      NULL,        NULL},
{"//foo/bar",                           NULL,   NULL,  NULL,      "foo",        -1, "/bar",    NULL,        NULL},

  // Use the first question mark for the query and the ref.
{"http://foo/path;a??e#f#g",            "http", NULL,  NULL,      "foo",        -1, "/path;a", "?e",      "f#g"},
{"http://foo/abcd?efgh?ijkl",           "http", NULL,  NULL,      "foo",        -1, "/abcd",   "efgh?ijkl", NULL},
{"http://foo/abcd#foo?bar",             "http", NULL,  NULL,      "foo",        -1, "/abcd",   NULL,        "foo?bar"},

  // IPv6, check also interesting uses of colons.
{"[61:24:74]:98",                       "[61",  NULL,  NULL,      "24:74]",     98, NULL,      NULL,        NULL},
{"http://[61:27]:98",                   "http", NULL,  NULL,      "[61:27]",    98, NULL,      NULL,        NULL},
{"http:[61:27]/:foo",                   "http", NULL,  NULL,      "[61:27]",    -1, "/:foo",   NULL,        NULL},
{"http://[1::2]:3:4",                   "http", NULL,  NULL,      "[1::2]:3",    4, NULL,      NULL,        NULL},

  // Partially-complete IPv6 literals, and related cases.
{"http://2001::1",                      "http", NULL,  NULL,      "2001:",       1, NULL,      NULL,        NULL},
{"http://[2001::1",                     "http", NULL,  NULL,      "[2001::1",   -1, NULL,      NULL,        NULL},
{"http://2001::1]",                     "http", NULL,  NULL,      "2001::1]",   -1, NULL,      NULL,        NULL},
{"http://2001::1]:80",                  "http", NULL,  NULL,      "2001::1]",   80, NULL,      NULL,        NULL},
{"http://[2001::1]",                    "http", NULL,  NULL,      "[2001::1]",  -1, NULL,      NULL,        NULL},
{"http://[2001::1]:80",                 "http", NULL,  NULL,      "[2001::1]",  80, NULL,      NULL,        NULL},
{"http://[[::]]",                       "http", NULL,  NULL,      "[[::]]",     -1, NULL,      NULL,        NULL},

};

TEST(URLParser, Standard) {
  // Declared outside for loop to try to catch cases in init() where we forget
  // to reset something that is reset by the constructor.
  Parsed parsed;
  for (size_t i = 0; i < std::size(cases); i++) {
    const char* url = cases[i].input;
    ParseStandardURL(url, static_cast<int>(strlen(url)), &parsed);
    int port = ParsePort(url, parsed.port);

    EXPECT_TRUE(ComponentMatches(url, cases[i].scheme, parsed.scheme));
    EXPECT_TRUE(ComponentMatches(url, cases[i].username, parsed.username));
    EXPECT_TRUE(ComponentMatches(url, cases[i].password, parsed.password));
    EXPECT_TRUE(ComponentMatches(url, cases[i].host, parsed.host));
    EXPECT_EQ(cases[i].port, port);
    EXPECT_TRUE(ComponentMatches(url, cases[i].path, parsed.path));
    EXPECT_TRUE(ComponentMatches(url, cases[i].query, parsed.query));
    EXPECT_TRUE(ComponentMatches(url, cases[i].ref, parsed.ref));
  }
}

// PathURL --------------------------------------------------------------------

// Various incarnations of path URLs.
static PathURLParseCase path_cases[] = {
{"",                                        NULL,          NULL},
{":",                                       "",            NULL},
{":/",                                      "",            "/"},
{"/",                                       NULL,          "/"},
{" This is \\interesting// \t",             NULL,          "This is \\interesting// \t"},
{"about:",                                  "about",       NULL},
{"about:blank",                             "about",       "blank"},
{"  about: blank ",                         "about",       " blank "},
{"javascript :alert(\"He:/l\\l#o?foo\"); ", "javascript ", "alert(\"He:/l\\l#o?foo\"); "},
};

TEST(URLParser, PathURL) {
  // Declared outside for loop to try to catch cases in init() where we forget
  // to reset something that is reset by the constructor.
  Parsed parsed;
  for (size_t i = 0; i < std::size(path_cases); i++) {
    const char* url = path_cases[i].input;
    ParsePathURL(url, static_cast<int>(strlen(url)), false, &parsed);

    EXPECT_TRUE(ComponentMatches(url, path_cases[i].scheme, parsed.scheme))
        << i;
    EXPECT_TRUE(ComponentMatches(url, path_cases[i].path, parsed.GetContent()))
        << i;

    // The remaining components are never used for path URLs.
    ExpectInvalidComponent(parsed.username);
    ExpectInvalidComponent(parsed.password);
    ExpectInvalidComponent(parsed.host);
    ExpectInvalidComponent(parsed.port);
  }
}

// Various incarnations of file URLs.
static URLParseCase file_cases[] = {
#ifdef WIN32
{"file:server",              "file", NULL, NULL, "server", -1, NULL,          NULL, NULL},
{"  file: server  \t",       "file", NULL, NULL, " server",-1, NULL,          NULL, NULL},
{"FiLe:c|",                  "FiLe", NULL, NULL, NULL,     -1, "c|",          NULL, NULL},
{"FILE:/\\\\/server/file",   "FILE", NULL, NULL, "server", -1, "/file",       NULL, NULL},
{"file://server/",           "file", NULL, NULL, "server", -1, "/",           NULL, NULL},
{"file://localhost/c:/",     "file", NULL, NULL, "localhost", -1, "/c:/",     NULL, NULL},
{"file://127.0.0.1/c|\\",    "file", NULL, NULL, "127.0.0.1", -1, "/c|\\",    NULL, NULL},
{"file:/",                   "file", NULL, NULL, NULL,     -1, NULL,          NULL, NULL},
{"file:",                    "file", NULL, NULL, NULL,     -1, NULL,          NULL, NULL},
  // If there is a Windows drive letter, treat any number of slashes as the
  // path part.
{"file:c:\\fo\\b",           "file", NULL, NULL, NULL,     -1, "c:\\fo\\b",   NULL, NULL},
{"file:/c:\\foo/bar",        "file", NULL, NULL, NULL,     -1, "/c:\\foo/bar",NULL, NULL},
{"file://c:/f\\b",           "file", NULL, NULL, NULL,     -1, "/c:/f\\b",    NULL, NULL},
{"file:///C:/foo",           "file", NULL, NULL, NULL,     -1, "/C:/foo",     NULL, NULL},
{"file://///\\/\\/c:\\f\\b", "file", NULL, NULL, NULL,     -1, "/c:\\f\\b",   NULL, NULL},
  // If there is not a drive letter, we should treat is as UNC EXCEPT for
  // three slashes, which we treat as a Unix style path.
{"file:server/file",         "file", NULL, NULL, "server", -1, "/file",       NULL, NULL},
{"file:/server/file",        "file", NULL, NULL, "server", -1, "/file",       NULL, NULL},
{"file://server/file",       "file", NULL, NULL, "server", -1, "/file",       NULL, NULL},
{"file:///server/file",      "file", NULL, NULL, NULL,     -1, "/server/file",NULL, NULL},
{"file://\\server/file",     "file", NULL, NULL, NULL,     -1, "\\server/file",NULL, NULL},
{"file:////server/file",     "file", NULL, NULL, "server", -1, "/file",       NULL, NULL},
  // Queries and refs are valid for file URLs as well.
{"file:///C:/foo.html?#",   "file", NULL, NULL,  NULL,     -1, "/C:/foo.html",  "",   ""},
{"file:///C:/foo.html?query=yes#ref", "file", NULL, NULL, NULL, -1, "/C:/foo.html", "query=yes", "ref"},
#else  // WIN32
  // No slashes.
  {"file:",                    "file", NULL, NULL, NULL,      -1, NULL,             NULL, NULL},
  {"file:path",                "file", NULL, NULL, NULL,      -1, "path",           NULL, NULL},
  {"file:path/",               "file", NULL, NULL, NULL,      -1, "path/",          NULL, NULL},
  {"file:path/f.txt",          "file", NULL, NULL, NULL,      -1, "path/f.txt",     NULL, NULL},
  // One slash.
  {"file:/",                   "file", NULL, NULL, NULL,      -1, "/",              NULL, NULL},
  {"file:/path",               "file", NULL, NULL, NULL,      -1, "/path",          NULL, NULL},
  {"file:/path/",              "file", NULL, NULL, NULL,      -1, "/path/",         NULL, NULL},
  {"file:/path/f.txt",         "file", NULL, NULL, NULL,      -1, "/path/f.txt",    NULL, NULL},
  // Two slashes.
  {"file://",                  "file", NULL, NULL, NULL,      -1, NULL,             NULL, NULL},
  {"file://server",            "file", NULL, NULL, "server",  -1, NULL,             NULL, NULL},
  {"file://server/",           "file", NULL, NULL, "server",  -1, "/",              NULL, NULL},
  {"file://server/f.txt",      "file", NULL, NULL, "server",  -1, "/f.txt",         NULL, NULL},
  // Three slashes.
  {"file:///",                 "file", NULL, NULL, NULL,      -1, "/",              NULL, NULL},
  {"file:///path",             "file", NULL, NULL, NULL,      -1, "/path",          NULL, NULL},
  {"file:///path/",            "file", NULL, NULL, NULL,      -1, "/path/",         NULL, NULL},
  {"file:///path/f.txt",       "file", NULL, NULL, NULL,      -1, "/path/f.txt",    NULL, NULL},
  // More than three slashes.
  {"file:////",                "file", NULL, NULL, NULL,      -1, "/",              NULL, NULL},
  {"file:////path",            "file", NULL, NULL, NULL,      -1, "/path",          NULL, NULL},
  {"file:////path/",           "file", NULL, NULL, NULL,      -1, "/path/",         NULL, NULL},
  {"file:////path/f.txt",      "file", NULL, NULL, NULL,      -1, "/path/f.txt",    NULL, NULL},
  // Schemeless URLs
  {"path/f.txt",               NULL,   NULL, NULL, NULL,       -1, "path/f.txt",    NULL, NULL},
  {"path:80/f.txt",            "path", NULL, NULL, NULL,       -1, "80/f.txt",      NULL, NULL},
  {"path/f.txt:80",            "path/f.txt",NULL, NULL, NULL,  -1, "80",            NULL, NULL}, // Wrong.
  {"/path/f.txt",              NULL,   NULL, NULL, NULL,       -1, "/path/f.txt",   NULL, NULL},
  {"/path:80/f.txt",           NULL,   NULL, NULL, NULL,       -1, "/path:80/f.txt",NULL, NULL},
  {"/path/f.txt:80",           NULL,   NULL, NULL, NULL,       -1, "/path/f.txt:80",NULL, NULL},
  {"//server/f.txt",           NULL,   NULL, NULL, "server",   -1, "/f.txt",        NULL, NULL},
  {"//server:80/f.txt",        NULL,   NULL, NULL, "server:80",-1, "/f.txt",        NULL, NULL},
  {"//server/f.txt:80",        NULL,   NULL, NULL, "server",   -1, "/f.txt:80",     NULL, NULL},
  {"///path/f.txt",            NULL,   NULL, NULL, NULL,       -1, "/path/f.txt",   NULL, NULL},
  {"///path:80/f.txt",         NULL,   NULL, NULL, NULL,       -1, "/path:80/f.txt",NULL, NULL},
  {"///path/f.txt:80",         NULL,   NULL, NULL, NULL,       -1, "/path/f.txt:80",NULL, NULL},
  {"////path/f.txt",           NULL,   NULL, NULL, NULL,       -1, "/path/f.txt",   NULL, NULL},
  {"////path:80/f.txt",        NULL,   NULL, NULL, NULL,       -1, "/path:80/f.txt",NULL, NULL},
  {"////path/f.txt:80",        NULL,   NULL, NULL, NULL,       -1, "/path/f.txt:80",NULL, NULL},
  // Queries and refs are valid for file URLs as well.
  {"file:///foo.html?#",       "file", NULL, NULL, NULL,       -1, "/foo.html",     "",   ""},
  {"file:///foo.html?q=y#ref", "file", NULL, NULL, NULL,       -1, "/foo.html",    "q=y", "ref"},
#endif  // WIN32
};

TEST(URLParser, ParseFileURL) {
  // Declared outside for loop to try to catch cases in init() where we forget
  // to reset something that is reset by the construtor.
  Parsed parsed;
  for (size_t i = 0; i < std::size(file_cases); i++) {
    const char* url = file_cases[i].input;
    ParseFileURL(url, static_cast<int>(strlen(url)), &parsed);
    int port = ParsePort(url, parsed.port);

    EXPECT_TRUE(ComponentMatches(url, file_cases[i].scheme, parsed.scheme))
        << " for case #" << i << " [" << url << "] "
        << parsed.scheme.begin << ", " << parsed.scheme.len;

    EXPECT_TRUE(ComponentMatches(url, file_cases[i].username, parsed.username))
        << " for case #" << i << " [" << url << "] "
        << parsed.username.begin << ", " << parsed.username.len;

    EXPECT_TRUE(ComponentMatches(url, file_cases[i].password, parsed.password))
        << " for case #" << i << " [" << url << "] "
        << parsed.password.begin << ", " << parsed.password.len;

    EXPECT_TRUE(ComponentMatches(url, file_cases[i].host, parsed.host))
        << " for case #" << i << " [" << url << "] "
        << parsed.host.begin << ", " << parsed.host.len;

    EXPECT_EQ(file_cases[i].port, port)
        << " for case #" << i << " [ " << url << "] " << port;

    EXPECT_TRUE(ComponentMatches(url, file_cases[i].path, parsed.path))
        << " for case #" << i << " [" << url << "] "
        << parsed.path.begin << ", " << parsed.path.len;

    EXPECT_TRUE(ComponentMatches(url, file_cases[i].query, parsed.query))
        << " for case #" << i << " [" << url << "] "
        << parsed.query.begin << ", " << parsed.query.len;

    EXPECT_TRUE(ComponentMatches(url, file_cases[i].ref, parsed.ref))
        << " for case #" << i << " [ "<< url << "] "
        << parsed.query.begin << ", " << parsed.scheme.len;
  }
}


TEST(URLParser, ExtractFileName) {
  struct FileCase {
    const char* input;
    const char* expected;
  } extract_cases[] = {
      {"http://www.google.com", nullptr},
      {"http://www.google.com/", ""},
      {"http://www.google.com/search", "search"},
      {"http://www.google.com/search/", ""},
      {"http://www.google.com/foo/bar.html?baz=22", "bar.html"},
      {"http://www.google.com/foo/bar.html#ref", "bar.html"},
      {"http://www.google.com/search/;param", ""},
      {"http://www.google.com/foo/bar.html;param#ref", "bar.html"},
      {"http://www.google.com/foo/bar.html;foo;param#ref", "bar.html"},
      {"http://www.google.com/foo/bar.html?query#ref", "bar.html"},
      {"http://www.google.com/foo;/bar.html", "bar.html"},
      {"http://www.google.com/foo;/", ""},
      {"http://www.google.com/foo;", "foo"},
      {"http://www.google.com/;", ""},
      {"http://www.google.com/foo;bar;html", "foo"},
  };

  for (size_t i = 0; i < std::size(extract_cases); i++) {
    const char* url = extract_cases[i].input;
    int len = static_cast<int>(strlen(url));

    Parsed parsed;
    ParseStandardURL(url, len, &parsed);

    Component file_name;
    ExtractFileName(url, parsed.path, &file_name);

    EXPECT_TRUE(ComponentMatches(url, extract_cases[i].expected, file_name));
  }
}

// Returns true if the parameter with index |parameter| in the given URL's
// query string. The expected key can be NULL to indicate no such key index
// should exist. The parameter number is 1-based.
static bool NthParameterIs(const char* url,
                           int parameter,
                           const char* expected_key,
                           const char* expected_value) {
  Parsed parsed;
  ParseStandardURL(url, static_cast<int>(strlen(url)), &parsed);

  Component query = parsed.query;

  for (int i = 1; i <= parameter; i++) {
    Component key, value;
    if (!ExtractQueryKeyValue(url, &query, &key, &value)) {
      if (parameter >= i && !expected_key)
        return true;  // Expected nonexistent key, got one.
      return false;  // Not enough keys.
    }

    if (i == parameter) {
      if (!expected_key)
        return false;

      if (strncmp(&url[key.begin], expected_key, key.len) != 0)
        return false;
      if (strncmp(&url[value.begin], expected_value, value.len) != 0)
        return false;
      return true;
    }
  }
  return expected_key == NULL;  // We didn't find that many parameters.
}

TEST(URLParser, ExtractQueryKeyValue) {
  EXPECT_TRUE(NthParameterIs("http://www.google.com", 1, NULL, NULL));

  // Basic case.
  char a[] = "http://www.google.com?arg1=1&arg2=2&bar";
  EXPECT_TRUE(NthParameterIs(a, 1, "arg1", "1"));
  EXPECT_TRUE(NthParameterIs(a, 2, "arg2", "2"));
  EXPECT_TRUE(NthParameterIs(a, 3, "bar", ""));
  EXPECT_TRUE(NthParameterIs(a, 4, NULL, NULL));

  // Empty param at the end.
  char b[] = "http://www.google.com?foo=bar&";
  EXPECT_TRUE(NthParameterIs(b, 1, "foo", "bar"));
  EXPECT_TRUE(NthParameterIs(b, 2, NULL, NULL));

  // Empty param at the beginning.
  char c[] = "http://www.google.com?&foo=bar";
  EXPECT_TRUE(NthParameterIs(c, 1, "", ""));
  EXPECT_TRUE(NthParameterIs(c, 2, "foo", "bar"));
  EXPECT_TRUE(NthParameterIs(c, 3, NULL, NULL));

  // Empty key with value.
  char d[] = "http://www.google.com?=foo";
  EXPECT_TRUE(NthParameterIs(d, 1, "", "foo"));
  EXPECT_TRUE(NthParameterIs(d, 2, NULL, NULL));

  // Empty value with key.
  char e[] = "http://www.google.com?foo=";
  EXPECT_TRUE(NthParameterIs(e, 1, "foo", ""));
  EXPECT_TRUE(NthParameterIs(e, 2, NULL, NULL));

  // Empty key and values.
  char f[] = "http://www.google.com?&&==&=";
  EXPECT_TRUE(NthParameterIs(f, 1, "", ""));
  EXPECT_TRUE(NthParameterIs(f, 2, "", ""));
  EXPECT_TRUE(NthParameterIs(f, 3, "", "="));
  EXPECT_TRUE(NthParameterIs(f, 4, "", ""));
  EXPECT_TRUE(NthParameterIs(f, 5, NULL, NULL));
}

// MailtoURL --------------------------------------------------------------------

static MailtoURLParseCase mailto_cases[] = {
//|input                       |scheme   |path               |query
{"mailto:foo@gmail.com",        "mailto", "foo@gmail.com",    NULL},
{"  mailto: to  \t",            "mailto", " to",              NULL},
{"mailto:addr1%2C%20addr2 ",    "mailto", "addr1%2C%20addr2", NULL},
{"Mailto:addr1, addr2 ",        "Mailto", "addr1, addr2",     NULL},
{"mailto:addr1:addr2 ",         "mailto", "addr1:addr2",      NULL},
{"mailto:?to=addr1,addr2",      "mailto", NULL,               "to=addr1,addr2"},
{"mailto:?to=addr1%2C%20addr2", "mailto", NULL,               "to=addr1%2C%20addr2"},
{"mailto:addr1?to=addr2",       "mailto", "addr1",            "to=addr2"},
{"mailto:?body=#foobar#",       "mailto", NULL,               "body=#foobar#",},
{"mailto:#?body=#foobar#",      "mailto", "#",                "body=#foobar#"},
};

TEST(URLParser, MailtoUrl) {
  // Declared outside for loop to try to catch cases in init() where we forget
  // to reset something that is reset by the constructor.
  Parsed parsed;
  for (size_t i = 0; i < std::size(mailto_cases); ++i) {
    const char* url = mailto_cases[i].input;
    ParseMailtoURL(url, static_cast<int>(strlen(url)), &parsed);
    int port = ParsePort(url, parsed.port);

    EXPECT_TRUE(ComponentMatches(url, mailto_cases[i].scheme, parsed.scheme));
    EXPECT_TRUE(ComponentMatches(url, mailto_cases[i].path, parsed.path));
    EXPECT_TRUE(ComponentMatches(url, mailto_cases[i].query, parsed.query));
    EXPECT_EQ(PORT_UNSPECIFIED, port);

    // The remaining components are never used for mailto URLs.
    ExpectInvalidComponent(parsed.username);
    ExpectInvalidComponent(parsed.password);
    ExpectInvalidComponent(parsed.port);
    ExpectInvalidComponent(parsed.ref);
  }
}

// Various incarnations of filesystem URLs.
static FileSystemURLParseCase filesystem_cases[] = {
  // Regular URL with all the parts
{"filesystem:http://user:pass@foo:21/temporary/bar;par?b#c", "http",  "user", "pass", "foo", 21, "/temporary",  "/bar;par",  "b",  "c"},
{"filesystem:https://foo/persistent/bar;par/",               "https", NULL,   NULL,   "foo", -1, "/persistent", "/bar;par/", NULL, NULL},
{"filesystem:file:///persistent/bar;par/",                   "file", NULL,    NULL,   NULL,  -1, "/persistent", "/bar;par/", NULL, NULL},
{"filesystem:file:///persistent/bar;par/?query#ref",                   "file", NULL,    NULL,   NULL,  -1, "/persistent", "/bar;par/", "query", "ref"},
{"filesystem:file:///persistent",                            "file", NULL,    NULL,   NULL,  -1, "/persistent", "",        NULL, NULL},
};

TEST(URLParser, FileSystemURL) {
  // Declared outside for loop to try to catch cases in init() where we forget
  // to reset something that is reset by the constructor.
  Parsed parsed;
  for (size_t i = 0; i < std::size(filesystem_cases); i++) {
    const FileSystemURLParseCase* parsecase = &filesystem_cases[i];
    const char* url = parsecase->input;
    ParseFileSystemURL(url, static_cast<int>(strlen(url)), &parsed);

    EXPECT_TRUE(ComponentMatches(url, "filesystem", parsed.scheme));
    EXPECT_EQ(!parsecase->inner_scheme, !parsed.inner_parsed());
    // Only check the inner_parsed if there is one.
    if (parsed.inner_parsed()) {
      EXPECT_TRUE(ComponentMatches(url, parsecase->inner_scheme,
          parsed.inner_parsed()->scheme));
      EXPECT_TRUE(ComponentMatches(url, parsecase->inner_username,
          parsed.inner_parsed()->username));
      EXPECT_TRUE(ComponentMatches(url, parsecase->inner_password,
          parsed.inner_parsed()->password));
      EXPECT_TRUE(ComponentMatches(url, parsecase->inner_host,
          parsed.inner_parsed()->host));
      int port = ParsePort(url, parsed.inner_parsed()->port);
      EXPECT_EQ(parsecase->inner_port, port);

      // The remaining components are never used for filesystem URLs.
      ExpectInvalidComponent(parsed.inner_parsed()->query);
      ExpectInvalidComponent(parsed.inner_parsed()->ref);
    }

    EXPECT_TRUE(ComponentMatches(url, parsecase->path, parsed.path));
    EXPECT_TRUE(ComponentMatches(url, parsecase->query, parsed.query));
    EXPECT_TRUE(ComponentMatches(url, parsecase->ref, parsed.ref));

    // The remaining components are never used for filesystem URLs.
    ExpectInvalidComponent(parsed.username);
    ExpectInvalidComponent(parsed.password);
    ExpectInvalidComponent(parsed.host);
    ExpectInvalidComponent(parsed.port);
  }
}

}  // namespace
}  // namespace url<|MERGE_RESOLUTION|>--- conflicted
+++ resolved
@@ -7,14 +7,11 @@
 #include "testing/gtest/include/gtest/gtest.h"
 #include "url/third_party/mozilla/url_parse.h"
 
-<<<<<<< HEAD
-=======
 #if defined(STARBOARD)
 #include "starboard/common/string.h"
 #include "starboard/types.h"
 #endif
 
->>>>>>> 4dab6715
 // Interesting IE file:isms...
 //
 //  file:/foo/bar              file:///foo/bar
