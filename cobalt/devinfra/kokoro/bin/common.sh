--- conflicted
+++ resolved
@@ -238,8 +238,6 @@
   echo -n "${gcs_archive_path}" > "${KOKORO_ARTIFACTS_DIR}/gcs_archive_path"
 }
 
-<<<<<<< HEAD
-=======
 
 create_and_upload_nightly_archive () {
   if [[ $# -ne 4 ]]; then
@@ -260,33 +258,49 @@
   "${GSUTIL}" cp -r "${package_dir}/." "${gcs_archive_path}"
 }
 
->>>>>>> f1e841c6
 run_package_release_pipeline () {
   # NOTE: For DinD builds, we only run the GN and Ninja steps in the container.
   # Artifacts and build-products from these steps are used in subsequent steps
   # for packaging and nightly post-build tasks, and do not need to be run in the
   # inner container environment (which has build tools and deps).
 
+  local out_dir="${WORKSPACE_COBALT}/out/${TARGET_PLATFORM}_${CONFIG}"
+
+  # Package and upload nightly release archive.
   if is_release_build && is_release_config; then
-    local out_dir="${WORKSPACE_COBALT}/out/${TARGET_PLATFORM}_${CONFIG}"
+    # Setup package dir.
     local package_dir="${WORKSPACE_COBALT}/package/${PLATFORM}_${CONFIG}"
     mkdir -p "${package_dir}"
 
-    # Create reference build_info.json
-    cp "${out_dir}/gen/build_info.json" "${package_dir}/"
-
-    # Create release package
-    local package_platform="linux"
+    # TODO(b/294130306): Move build_info to gn packaging.
+    local build_info_path="${out_dir}/gen/build_info.json"
+    cp "${build_info_path}" "${package_dir}/"
+
+    # Create release package.
+    export PYTHONPATH="${WORKSPACE_COBALT}"
     if [[ "${PLATFORM}" =~ "android" ]]; then
-      package_platform="android"
+      python3 "${WORKSPACE_COBALT}/cobalt/build/android/package.py" \
+        --name="${PLATFORM}_${CONFIG}" "${out_dir}" "${package_dir}"
+    elif [[ "${PLATFORM}" =~ "evergreen" ]]; then
+      local bootloader_out_dir=
+      if [ -n "${BOOTLOADER:-}" ]; then
+        bootloader_out_dir="${WORKSPACE_COBALT}/out/${BOOTLOADER}_${CONFIG}"
+      fi
+      # Creates Evergreen package directory.
+      python3 "${WORKSPACE_COBALT}/cobalt/devinfra/kokoro/build/evergreen/simple_packager.py" \
+        "${out_dir}" \
+        "${package_dir}" \
+        "${bootloader_out_dir:-}"
+    else
+      python3 "${WORKSPACE_COBALT}/cobalt/build/linux/package.py" \
+        --name="${PLATFORM}_${CONFIG}" "${out_dir}" "${package_dir}"
     fi
-    python3 "${WORKSPACE_COBALT}/cobalt/build/${package_platform}/package.py" \
-      --name="${PLATFORM}_${CONFIG}" "${out_dir}" "${package_dir}"
-
-    # Upload release package
-    local gcs_archive_path="gs://$(get_bucket_name)/${PLATFORM}_${KOKORO_GOB_BRANCH_src}/$(date +%F)/${KOKORO_ROOT_BUILD_NUMBER}/"
-    init_gcloud
-    # Ensure that only package directory contents are uploaded and not the directory itself
-    "${GSUTIL}" cp -r "${package_dir}/." "${gcs_archive_path}"
+
+    # Create and upload nightly archive.
+    create_and_upload_nightly_archive \
+      "${PLATFORM}" \
+      "${package_dir}" \
+      "${package_dir}.tar.gz" \
+      "${build_info_path}"
   fi
 }