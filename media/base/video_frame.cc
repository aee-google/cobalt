// Copyright (c) 2012 The Chromium Authors. All rights reserved.
// Use of this source code is governed by a BSD-style license that can be
// found in the LICENSE file.

#include "media/base/video_frame.h"

#include <algorithm>

#include "base/bind.h"
#include "base/callback_helpers.h"
#include "base/logging.h"
#include "base/memory/aligned_memory.h"
#include "base/string_piece.h"
#include "media/base/limits.h"
#include "media/base/video_util.h"
<<<<<<< HEAD
#if !defined(OS_ANDROID) && !defined(__LB_SHELL__)
#include "media/ffmpeg/ffmpeg_common.h"
#endif

#include <algorithm>
=======
>>>>>>> 0aff8123

namespace media {

// static
scoped_refptr<VideoFrame> VideoFrame::CreateFrame(
    VideoFrame::Format format,
    const gfx::Size& coded_size,
    const gfx::Rect& visible_rect,
    const gfx::Size& natural_size,
    base::TimeDelta timestamp) {
  DCHECK(IsValidConfig(format, coded_size, visible_rect, natural_size));
  scoped_refptr<VideoFrame> frame(new VideoFrame(
      format, coded_size, visible_rect, natural_size, timestamp));
  switch (format) {
    case VideoFrame::RGB32:
      frame->AllocateRGB(4u);
      break;
    case VideoFrame::YV12:
    case VideoFrame::YV16:
      frame->AllocateYUV();
      break;
    default:
      LOG(FATAL) << "Unsupported frame format: " << format;
  }
  return frame;
}

// static
bool VideoFrame::IsValidConfig(VideoFrame::Format format,
                               const gfx::Size& coded_size,
                               const gfx::Rect& visible_rect,
                               const gfx::Size& natural_size) {
  return (format != VideoFrame::INVALID &&
          !coded_size.IsEmpty() &&
          coded_size.GetArea() <= limits::kMaxCanvas &&
          coded_size.width() <= limits::kMaxDimension &&
          coded_size.height() <= limits::kMaxDimension &&
          !visible_rect.IsEmpty() &&
          visible_rect.x() >= 0 && visible_rect.y() >= 0 &&
          visible_rect.right() <= coded_size.width() &&
          visible_rect.bottom() <= coded_size.height() &&
          !natural_size.IsEmpty() &&
          natural_size.GetArea() <= limits::kMaxCanvas &&
          natural_size.width() <= limits::kMaxDimension &&
          natural_size.height() <= limits::kMaxDimension);
}

// static
scoped_refptr<VideoFrame> VideoFrame::WrapNativeTexture(
    uint32 texture_id,
    uint32 texture_target,
    const gfx::Size& coded_size,
    const gfx::Rect& visible_rect,
    const gfx::Size& natural_size,
    base::TimeDelta timestamp,
    const ReadPixelsCB& read_pixels_cb,
    const base::Closure& no_longer_needed_cb) {
  scoped_refptr<VideoFrame> frame(new VideoFrame(
      NATIVE_TEXTURE, coded_size, visible_rect, natural_size, timestamp));
  frame->texture_id_ = texture_id;
  frame->texture_target_ = texture_target;
  frame->read_pixels_cb_ = read_pixels_cb;
  frame->no_longer_needed_cb_ = no_longer_needed_cb;
  return frame;
}

void VideoFrame::ReadPixelsFromNativeTexture(void* pixels) {
  DCHECK_EQ(format_, NATIVE_TEXTURE);
  if (!read_pixels_cb_.is_null())
    read_pixels_cb_.Run(pixels);
}

// static
scoped_refptr<VideoFrame> VideoFrame::WrapExternalYuvData(
    Format format,
    const gfx::Size& coded_size,
    const gfx::Rect& visible_rect,
    const gfx::Size& natural_size,
    int32 y_stride, int32 u_stride, int32 v_stride,
    uint8* y_data, uint8* u_data, uint8* v_data,
    base::TimeDelta timestamp,
    const base::Closure& no_longer_needed_cb) {
  DCHECK(format == YV12 || format == YV16 || format == I420) << format;
  scoped_refptr<VideoFrame> frame(new VideoFrame(
      format, coded_size, visible_rect, natural_size, timestamp));
  frame->strides_[kYPlane] = y_stride;
  frame->strides_[kUPlane] = u_stride;
  frame->strides_[kVPlane] = v_stride;
  frame->data_[kYPlane] = y_data;
  frame->data_[kUPlane] = u_data;
  frame->data_[kVPlane] = v_data;
  frame->no_longer_needed_cb_ = no_longer_needed_cb;
  return frame;
}

// static
scoped_refptr<VideoFrame> VideoFrame::CreateEmptyFrame() {
  return new VideoFrame(
      VideoFrame::EMPTY, gfx::Size(), gfx::Rect(), gfx::Size(),
      base::TimeDelta());
}

// static
scoped_refptr<VideoFrame> VideoFrame::CreateColorFrame(
    const gfx::Size& size,
    uint8 y, uint8 u, uint8 v,
    base::TimeDelta timestamp) {
  DCHECK(IsValidConfig(VideoFrame::YV12, size, gfx::Rect(size), size));
  scoped_refptr<VideoFrame> frame = VideoFrame::CreateFrame(
      VideoFrame::YV12, size, gfx::Rect(size), size, timestamp);
  FillYUV(frame, y, u, v);
  return frame;
}

// static
scoped_refptr<VideoFrame> VideoFrame::CreateBlackFrame(const gfx::Size& size) {
  const uint8 kBlackY = 0x00;
  const uint8 kBlackUV = 0x80;
  const base::TimeDelta kZero;
  return CreateColorFrame(size, kBlackY, kBlackUV, kBlackUV, kZero);
}

static inline size_t RoundUp(size_t value, size_t alignment) {
  // Check that |alignment| is a power of 2.
  DCHECK((alignment + (alignment - 1)) == (alignment | (alignment - 1)));
  return ((value + (alignment - 1)) & ~(alignment-1));
}

// Release data allocated by AllocateRGB() or AllocateYUV().
static void ReleaseData(uint8* data) {
  DCHECK(data);
  base::AlignedFree(data);
}

void VideoFrame::AllocateRGB(size_t bytes_per_pixel) {
  // Round up to align at least at a 16-byte boundary for each row.
  // This is sufficient for MMX and SSE2 reads (movq/movdqa).
  size_t bytes_per_row = RoundUp(coded_size_.width(),
                                 kFrameSizeAlignment) * bytes_per_pixel;
  size_t aligned_height = RoundUp(coded_size_.height(), kFrameSizeAlignment);
  strides_[VideoFrame::kRGBPlane] = bytes_per_row;
<<<<<<< HEAD
#if !defined(OS_ANDROID) && !defined(__LB_SHELL__)
  // TODO(dalecurtis): use DataAligned or so, so this #ifdef hackery
  // doesn't need to be repeated in every single user of aligned data.
=======
>>>>>>> 0aff8123
  data_[VideoFrame::kRGBPlane] = reinterpret_cast<uint8*>(
      base::AlignedAlloc(bytes_per_row * aligned_height + kFrameSizePadding,
                         kFrameAddressAlignment));
  no_longer_needed_cb_ = base::Bind(&ReleaseData, data_[VideoFrame::kRGBPlane]);
  DCHECK(!(reinterpret_cast<intptr_t>(data_[VideoFrame::kRGBPlane]) & 7));
  COMPILE_ASSERT(0 == VideoFrame::kRGBPlane, RGB_data_must_be_index_0);
}

void VideoFrame::AllocateYUV() {
  DCHECK(format_ == VideoFrame::YV12 || format_ == VideoFrame::YV16);
  // Align Y rows at least at 16 byte boundaries.  The stride for both
  // YV12 and YV16 is 1/2 of the stride of Y.  For YV12, every row of bytes for
  // U and V applies to two rows of Y (one byte of UV for 4 bytes of Y), so in
  // the case of YV12 the strides are identical for the same width surface, but
  // the number of bytes allocated for YV12 is 1/2 the amount for U & V as
  // YV16. We also round the height of the surface allocated to be an even
  // number to avoid any potential of faulting by code that attempts to access
  // the Y values of the final row, but assumes that the last row of U & V
  // applies to a full two rows of Y.
  size_t y_stride = RoundUp(row_bytes(VideoFrame::kYPlane),
                            kFrameSizeAlignment);
  size_t uv_stride = RoundUp(row_bytes(VideoFrame::kUPlane),
                             kFrameSizeAlignment);
  // The *2 here is because some formats (e.g. h264) allow interlaced coding,
  // and then the size needs to be a multiple of two macroblocks (vertically).
  // See libavcodec/utils.c:avcodec_align_dimensions2().
  size_t y_height = RoundUp(coded_size_.height(), kFrameSizeAlignment * 2);
  size_t uv_height = format_ == VideoFrame::YV12 ? y_height / 2 : y_height;
  size_t y_bytes = y_height * y_stride;
  size_t uv_bytes = uv_height * uv_stride;

<<<<<<< HEAD
#if !defined(OS_ANDROID) && !defined(__LB_SHELL__)
  // TODO(dalecurtis): use DataAligned or so, so this #ifdef hackery
  // doesn't need to be repeated in every single user of aligned data.
=======
>>>>>>> 0aff8123
  // The extra line of UV being allocated is because h264 chroma MC
  // overreads by one line in some cases, see libavcodec/utils.c:
  // avcodec_align_dimensions2() and libavcodec/x86/h264_chromamc.asm:
  // put_h264_chroma_mc4_ssse3().
  uint8* data = reinterpret_cast<uint8*>(
      base::AlignedAlloc(
          y_bytes + (uv_bytes * 2 + uv_stride) + kFrameSizePadding,
          kFrameAddressAlignment));
  no_longer_needed_cb_ = base::Bind(&ReleaseData, data);
  COMPILE_ASSERT(0 == VideoFrame::kYPlane, y_plane_data_must_be_index_0);
  data_[VideoFrame::kYPlane] = data;
  data_[VideoFrame::kUPlane] = data + y_bytes;
  data_[VideoFrame::kVPlane] = data + y_bytes + uv_bytes;
  strides_[VideoFrame::kYPlane] = y_stride;
  strides_[VideoFrame::kUPlane] = uv_stride;
  strides_[VideoFrame::kVPlane] = uv_stride;
}

VideoFrame::VideoFrame(VideoFrame::Format format,
                       const gfx::Size& coded_size,
                       const gfx::Rect& visible_rect,
                       const gfx::Size& natural_size,
                       base::TimeDelta timestamp)
    : format_(format),
      coded_size_(coded_size),
      visible_rect_(visible_rect),
      natural_size_(natural_size),
      texture_id_(0),
      texture_target_(0),
      timestamp_(timestamp) {
  memset(&strides_, 0, sizeof(strides_));
  memset(&data_, 0, sizeof(data_));
}

VideoFrame::~VideoFrame() {
<<<<<<< HEAD
  if (format_ == NATIVE_TEXTURE && !texture_no_longer_needed_.is_null()) {
    texture_no_longer_needed_.Run();
    texture_no_longer_needed_.Reset();
  }

  // In multi-plane allocations, only a single block of memory is allocated
  // on the heap, and other |data| pointers point inside the same, single block
  // so just delete index 0.
  if (data_[0]) {
#if !defined(OS_ANDROID) && !defined(__LB_SHELL__)
    av_free(data_[0]);
#else
    delete[] data_[0];
#endif
  }
=======
  if (!no_longer_needed_cb_.is_null())
    base::ResetAndReturn(&no_longer_needed_cb_).Run();
>>>>>>> 0aff8123
}

bool VideoFrame::IsValidPlane(size_t plane) const {
  switch (format_) {
    case RGB32:
      return plane == kRGBPlane;

    case YV12:
    case YV16:
      return plane == kYPlane || plane == kUPlane || plane == kVPlane;

    case NATIVE_TEXTURE:
      NOTREACHED() << "NATIVE_TEXTUREs don't use plane-related methods!";
      return false;

    default:
      break;
  }

  // Intentionally leave out non-production formats.
  NOTREACHED() << "Unsupported video frame format: " << format_;
  return false;
}

int VideoFrame::stride(size_t plane) const {
  DCHECK(IsValidPlane(plane));
  return strides_[plane];
}

int VideoFrame::row_bytes(size_t plane) const {
  DCHECK(IsValidPlane(plane));
  int width = coded_size_.width();
  switch (format_) {
    // 32bpp.
    case RGB32:
      return width * 4;

    // Planar, 8bpp.
    case YV12:
    case YV16:
      if (plane == kYPlane)
        return width;
      return RoundUp(width, 2) / 2;

    default:
      break;
  }

  // Intentionally leave out non-production formats.
  NOTREACHED() << "Unsupported video frame format: " << format_;
  return 0;
}

int VideoFrame::rows(size_t plane) const {
  DCHECK(IsValidPlane(plane));
  int height = coded_size_.height();
  switch (format_) {
    case RGB32:
    case YV16:
      return height;

    case YV12:
      if (plane == kYPlane)
        return height;
      return RoundUp(height, 2) / 2;

    default:
      break;
  }

  // Intentionally leave out non-production formats.
  NOTREACHED() << "Unsupported video frame format: " << format_;
  return 0;
}

uint8* VideoFrame::data(size_t plane) const {
  DCHECK(IsValidPlane(plane));
  return data_[plane];
}

uint32 VideoFrame::texture_id() const {
  DCHECK_EQ(format_, NATIVE_TEXTURE);
  return texture_id_;
}

uint32 VideoFrame::texture_target() const {
  DCHECK_EQ(format_, NATIVE_TEXTURE);
  return texture_target_;
}

bool VideoFrame::IsEndOfStream() const {
  return format_ == VideoFrame::EMPTY;
}

void VideoFrame::HashFrameForTesting(base::MD5Context* context) {
  for (int plane = 0; plane < kMaxPlanes; ++plane) {
    if (!IsValidPlane(plane))
      break;
    for (int row = 0; row < rows(plane); ++row) {
      base::MD5Update(context, base::StringPiece(
          reinterpret_cast<char*>(data(plane) + stride(plane) * row),
          row_bytes(plane)));
    }
  }
}

}  // namespace media<|MERGE_RESOLUTION|>--- conflicted
+++ resolved
@@ -13,14 +13,6 @@
 #include "base/string_piece.h"
 #include "media/base/limits.h"
 #include "media/base/video_util.h"
-<<<<<<< HEAD
-#if !defined(OS_ANDROID) && !defined(__LB_SHELL__)
-#include "media/ffmpeg/ffmpeg_common.h"
-#endif
-
-#include <algorithm>
-=======
->>>>>>> 0aff8123
 
 namespace media {
 
@@ -162,12 +154,6 @@
                                  kFrameSizeAlignment) * bytes_per_pixel;
   size_t aligned_height = RoundUp(coded_size_.height(), kFrameSizeAlignment);
   strides_[VideoFrame::kRGBPlane] = bytes_per_row;
-<<<<<<< HEAD
-#if !defined(OS_ANDROID) && !defined(__LB_SHELL__)
-  // TODO(dalecurtis): use DataAligned or so, so this #ifdef hackery
-  // doesn't need to be repeated in every single user of aligned data.
-=======
->>>>>>> 0aff8123
   data_[VideoFrame::kRGBPlane] = reinterpret_cast<uint8*>(
       base::AlignedAlloc(bytes_per_row * aligned_height + kFrameSizePadding,
                          kFrameAddressAlignment));
@@ -199,12 +185,6 @@
   size_t y_bytes = y_height * y_stride;
   size_t uv_bytes = uv_height * uv_stride;
 
-<<<<<<< HEAD
-#if !defined(OS_ANDROID) && !defined(__LB_SHELL__)
-  // TODO(dalecurtis): use DataAligned or so, so this #ifdef hackery
-  // doesn't need to be repeated in every single user of aligned data.
-=======
->>>>>>> 0aff8123
   // The extra line of UV being allocated is because h264 chroma MC
   // overreads by one line in some cases, see libavcodec/utils.c:
   // avcodec_align_dimensions2() and libavcodec/x86/h264_chromamc.asm:
@@ -240,26 +220,8 @@
 }
 
 VideoFrame::~VideoFrame() {
-<<<<<<< HEAD
-  if (format_ == NATIVE_TEXTURE && !texture_no_longer_needed_.is_null()) {
-    texture_no_longer_needed_.Run();
-    texture_no_longer_needed_.Reset();
-  }
-
-  // In multi-plane allocations, only a single block of memory is allocated
-  // on the heap, and other |data| pointers point inside the same, single block
-  // so just delete index 0.
-  if (data_[0]) {
-#if !defined(OS_ANDROID) && !defined(__LB_SHELL__)
-    av_free(data_[0]);
-#else
-    delete[] data_[0];
-#endif
-  }
-=======
   if (!no_longer_needed_cb_.is_null())
     base::ResetAndReturn(&no_longer_needed_cb_).Run();
->>>>>>> 0aff8123
 }
 
 bool VideoFrame::IsValidPlane(size_t plane) const {
