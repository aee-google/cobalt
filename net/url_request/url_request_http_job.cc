--- conflicted
+++ resolved
@@ -1197,12 +1197,9 @@
 }
 
 URLRequestHttpJob::~URLRequestHttpJob() {
-<<<<<<< HEAD
+  CHECK(!awaiting_callback_);
+
 #if !defined(__LB_SHELL__)
-=======
-  CHECK(!awaiting_callback_);
-
->>>>>>> 6ba638ef
   DCHECK(!sdch_test_control_ || !sdch_test_activated_);
   if (!is_cached_content_) {
     if (sdch_test_control_)
