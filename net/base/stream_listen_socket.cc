--- conflicted
+++ resolved
@@ -134,6 +134,17 @@
       }
       // Otherwise we would block, and now we have to wait for a retry.
       // Fall through to PlatformThread::YieldCurrentThread()
+#if defined(__LB_SHELL__)
+    } else if (sent < 0) {
+      // PS3 returns a negative error code for 'sent' instead of a simple -1.
+      // Thus, we must check it in this else case.
+      if (!LB::Platform::NetWouldBlock()) {
+        LOG(ERROR) << "send failed: sent==" << sent;
+        break;
+      }
+      // Otherwise we would block, and now we have to wait for a retry.
+      // Fall through to PlatformThread::YieldCurrentThread()
+#endif
     } else {
       // sent != len_left according to the shortcut above.
       // Shift the buffer start and send the remainder after a short while.
@@ -345,79 +356,4 @@
   }
 }
 
-<<<<<<< HEAD
-void StreamListenSocket::SendData() {
-  DCHECK(!send_buffers_.empty());
-
-  int total_sent = 0;
-
-  // Send data until all buffers have been sent or a call would block.
-  while (!send_buffers_.empty()) {
-    scoped_refptr<DrainableIOBuffer> buffer = send_buffers_.front();
-
-    int len_left = buffer->BytesRemaining();
-    int sent = HANDLE_EINTR(send(socket_, buffer->data(), len_left, 0));
-    if (sent > 0) {
-      if (sent == len_left)
-        send_buffers_.pop_front();
-      else
-        buffer->DidConsume(sent);
-
-      total_sent += sent;
-    } else if (sent == kSocketError) {
-#if defined(OS_WIN)
-      if (WSAGetLastError() != WSAEWOULDBLOCK) {
-        LOG(ERROR) << "send failed: WSAGetLastError()==" << WSAGetLastError();
-#elif defined(OS_POSIX)
-      if (errno != EWOULDBLOCK && errno != EAGAIN) {
-        LOG(ERROR) << "send failed: errno==" << errno;
-#endif
-        // Don't try to re-send data after a socket error.
-        send_buffers_.clear();
-        send_pending_size_ = 0;
-        send_error_ = true;
-        return;
-      }
-
-      // The call would block. Don't send any more data at this time.
-      break;
-    } else {
-#if defined(__LB_SHELL__)
-      // PS3 returns a negative error code for 'sent' instead of a simple -1.
-      // Thus, we must check it in this else case.
-      if (!LB::Platform::NetWouldBlock()) {
-        // Don't try to re-send data after a socket error.
-        send_buffers_.clear();
-        send_pending_size_ = 0;
-        send_error_ = true;
-        return;
-      }
-      break;
-#else
-      NOTREACHED();
-      break;
-#endif
-    }
-  }
-
-  if (total_sent > 0) {
-    send_pending_size_ -= total_sent;
-    DCHECK_GE(send_pending_size_, 0);
-
-    // Clear the back-off delay.
-    send_backoff_.Reset();
-  } else {
-    // Increase the back-off delay.
-    send_backoff_.InformOfRequest(false);
-  }
-
-  if (!send_buffers_.empty()) {
-    DCHECK(!send_timer_.IsRunning());
-    send_timer_.Start(FROM_HERE, send_backoff_.GetTimeUntilRelease(),
-                      this, &StreamListenSocket::SendData);
-  }
-}
-
-=======
->>>>>>> 0aff8123
 }  // namespace net